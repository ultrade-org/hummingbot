--- conflicted
+++ resolved
@@ -21,7 +21,6 @@
     GatewayPaths,
 )
 from hummingbot.core.network_iterator import NetworkStatus
-from hummingbot.core.utils.gateway_http_client import gateway_http_client
 from hummingbot.core.utils.async_utils import safe_ensure_future
 from hummingbot.core.utils.gateway_config_utils import (
     build_config_namespace_keys,
@@ -34,14 +33,7 @@
 )
 from hummingbot.core.gateway import gateway_http_client
 from hummingbot.core.utils.ssl_cert import certs_files_exist, create_self_sign_certs
-<<<<<<< HEAD
-from hummingbot.client.settings import (
-    CONF_FILE_PATH,
-    AllConnectorSettings,
-)
-=======
 from hummingbot.client.settings import CONF_FILE_PATH, AllConnectorSettings
->>>>>>> 828ae44a
 from hummingbot.client.config.global_config_map import global_config_map
 from hummingbot.client.config.security import Security
 from hummingbot.client.ui.completer import load_completer
@@ -214,12 +206,6 @@
     async def gateway_status(self):
         safe_ensure_future(self._gateway_status(), loop=self.ev_loop)
 
-<<<<<<< HEAD
-=======
-    async def generate_certs(self):
-        safe_ensure_future(self._generate_certs(), loop=self.ev_loop)
-
->>>>>>> 828ae44a
     async def _update_gateway_configuration(self, key: str, value: Any):
         data = {
             "configPath": key,
@@ -231,12 +217,6 @@
         except Exception:
             self.notify("\nError: Gateway configuration update failed. See log file for more details.")
 
-<<<<<<< HEAD
-    async def get_gateway_configuration(self):
-        return await gateway_http_client.api_request("get", "config", {})
-
-=======
->>>>>>> 828ae44a
     async def _show_gateway_configuration(self, key: str):
         host = global_config_map['gateway_api_host'].value
         port = global_config_map['gateway_api_port'].value
@@ -255,12 +235,6 @@
             remote_host = ':'.join([host, port])
             self.notify(f"\nError: Connection to Gateway {remote_host} failed")
 
-<<<<<<< HEAD
-    async def get_gateway_connectors(self):
-        return await gateway_http_client.api_request("get", "connectors", {})
-
-=======
->>>>>>> 828ae44a
     async def _connect(self, connector: str = None):
         # it is possible that gateway_connections.json does not exist
         connections_fp = path.realpath(path.join(CONF_FILE_PATH, "gateway_connections.json"))
@@ -308,13 +282,8 @@
                     self.notify("Error: Invalid network")
 
             # get wallets for the selected chain
-<<<<<<< HEAD
             wallets_response = await gateway_http_client.api_request("get", "wallet", {})
             wallets = [w for w in wallets_response if w["chain"] == chain]
-=======
-            response = await gateway_http_client.api_request("get", "wallet", {})
-            wallets = [w for w in response if w["chain"] == chain]
->>>>>>> 828ae44a
             if len(wallets) < 1:
                 wallets = []
             else:
@@ -325,13 +294,9 @@
                 self.app.clear_input()
                 self.placeholder_mode = True
                 new_wallet = await self.app.prompt(prompt=f"Enter your {chain}-{network} wallet private key >>> ")
-<<<<<<< HEAD
-                response = await gateway_http_client.api_request("post" "wallet/add", {"chain": chain, "network": network, "privateKey": new_wallet})
-=======
                 response = await gateway_http_client.api_request("post",
                                                                  "wallet/add",
                                                                  {"chain": chain, "network": network, "privateKey": new_wallet})
->>>>>>> 828ae44a
 
                 wallet = response.address
 
@@ -348,13 +313,9 @@
                     native_token = native_tokens[chain]
                     wallet_table = []
                     for w in wallets:
-<<<<<<< HEAD
-                        balances = await gateway_http_client.api_request("post", "network/balances", {"chain": chain, "network": network, "address": w, "tokenSymbols": [native_token]})
-=======
                         balances = await gateway_http_client.api_request("post",
                                                                          "network/balances",
                                                                          {"chain": chain, "network": network, "address": w, "tokenSymbols": [native_token]})
->>>>>>> 828ae44a
                         wallet_table.append({"balance": balances['balances'][native_token], "address": w})
 
                     wallet_df = build_wallet_display(native_token, wallet_table)
@@ -374,13 +335,9 @@
                 else:
                     self.placeholder_mode = True
                     new_wallet = await self.app.prompt(prompt=f"Enter your {chain}-{network} wallet private key >>> ")
-<<<<<<< HEAD
-                    response = await gateway_http_client.api_request("post" "wallet/add", {"chain": chain, "network": network, "privateKey": new_wallet})
-=======
                     response = await gateway_http_client.api_request("post",
                                                                      "wallet/add",
                                                                      {"chain": chain, "network": network, "privateKey": new_wallet})
->>>>>>> 828ae44a
 
                     wallet = response.address
 
