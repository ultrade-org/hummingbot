#!/usr/bin/env python

connector_status = {
    'altmarkets': 'bronze',
    'ascend_ex': 'silver',
    'binance': 'gold',
    'binance_perpetual': 'gold',
    'binance_perpetual_testnet': 'gold',
    'binance_us': 'bronze',
    'bitfinex': 'bronze',
    'bitget_perpetual': 'bronze',
    'bitmart': 'bronze',
    'bittrex': 'bronze',
    'bitmex': 'bronze',
    'bitmex_perpetual': 'bronze',
    'bitmex_testnet': 'bronze',
    'bitmex_perpetual_testnet': 'bronze',
    'btc_markets': 'bronze',
    'bybit_perpetual': 'bronze',
    'bybit_perpetual_testnet': 'bronze',
    'bybit_testnet': 'bronze',
    'bybit': 'bronze',
    'coinbase_pro': 'bronze',
    'crypto_com': 'bronze',
    'dydx_perpetual': 'silver',
    'gate_io': 'silver',
    'gate_io_perpetual': 'silver',
    'hitbtc': 'bronze',
    'huobi': 'bronze',
    'kraken': 'bronze',
    'kucoin': 'silver',
    'lbank': 'bronze',
    'loopring': 'bronze',
    'mexc': 'bronze',
    'ndax': 'bronze',
    'ndax_testnet': 'bronze',
    'okx': 'bronze',
    'perpetual_finance': 'bronze',
    'probit': 'bronze',
    'whitebit': 'bronze',
    'ciex': 'bronze',
    'uniswap': 'gold',
    'uniswapLP': 'gold',
    'pancakeswap': 'bronze',
    'sushiswap': 'bronze',
    'traderjoe': 'silver',
    'quickswap': 'silver',
    'perp': 'bronze',
    'openocean': 'bronze',
    'pangolin': 'bronze',
    'defikingdoms': 'bronze',
    'defira': 'bronze',
    'mad_meerkat': 'bronze',
    'vvs': 'bronze',
    'ref': 'bronze',
<<<<<<< HEAD
    'injective': 'bronze',
    'xswap': 'bronze',
    'dexalot': 'bronze',
    'kucoin_perpetual': 'silver',
    'kucoin_perpetual_testnet': 'silver',
    'injective_perpetual': 'bronze',
    'zigzag': 'bronze',
    'bit_com_perpetual': 'bronze',
    'bit_com_perpetual_testnet': 'bronze',
    'hotbit': 'bronze',
    'tinyman': 'bronze',
    'foxbit': 'bronze',
    'phemex_perpetual': 'bronze',
    'phemex_perpetual_testnet': 'bronze',
=======
    'ultrade': 'bronze',
    'ultrade_testnet': 'bronze',
>>>>>>> 50fd92df
}

warning_messages = {
}


def get_connector_status(connector_name: str) -> str:
    """
    Indicator whether a connector is working properly or not.
    UNKNOWN means the connector is not in connector_status dict.
    RED means a connector doesn't work.
    YELLOW means the connector is either new or has one or more issues.
    GREEN means a connector is working properly.
    """
    if connector_name not in connector_status.keys():
        status = "UNKNOWN"
    else:
        return f"&c{connector_status[connector_name].upper()}"
    return status<|MERGE_RESOLUTION|>--- conflicted
+++ resolved
@@ -53,7 +53,6 @@
     'mad_meerkat': 'bronze',
     'vvs': 'bronze',
     'ref': 'bronze',
-<<<<<<< HEAD
     'injective': 'bronze',
     'xswap': 'bronze',
     'dexalot': 'bronze',
@@ -68,10 +67,8 @@
     'foxbit': 'bronze',
     'phemex_perpetual': 'bronze',
     'phemex_perpetual_testnet': 'bronze',
-=======
     'ultrade': 'bronze',
     'ultrade_testnet': 'bronze',
->>>>>>> 50fd92df
 }
 
 warning_messages = {
